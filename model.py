--- conflicted
+++ resolved
@@ -27,11 +27,7 @@
 from variations.norm_variations import norm_dictionary, LayerNorm, RMSNorm, pRMSNorm, kRMSNorm
 from variations.position_encoding_variations import RotaryEmbedding, ShortRope, SymmetricalOverlapAngularPositions, FIRE
 from variations.activation_variations import SquaredReLU, activation_dictionary
-<<<<<<< HEAD
 from variations.linear_variations import BitLinear1p58, BitLinear, BitLinearOptimized, KAL_Net as KAN, linear_dictionary
-=======
-from variations.linear_variations import BitLinear1p58, BitLinear, BitLinearOptimized,KAL_Net as KAN, linear_dictionary
->>>>>>> 0b719707
 
 def create_shared_param_group(layer_type, config):
     shared_size = None
@@ -104,20 +100,10 @@
             self.n_kv_group = config.n_kv_group
 
         self.kv_dim = (config.n_embd // config.n_head) * self.n_kv_group
-<<<<<<< HEAD
         self.c_attn_k = nn.Linear(config.n_embd, self.kv_dim, bias=config.bias)
         self.c_attn_v = nn.Linear(config.n_embd, self.kv_dim, bias=config.bias)
         self.c_proj = nn.Linear(config.n_embd, config.n_embd, bias=config.bias)
-=======
-        if config.linear_variant == "KAN":  
-            self.c_attn_k = KAN([config.n_embd, self.kv_dim])
-            self.c_attn_v = KAN([config.n_embd, self.kv_dim])
-            self.c_proj = KAN([config.n_embd, config.n_embd])
-        else:
-            self.c_attn_k = nn.Linear(config.n_embd, self.kv_dim, bias=config.bias)
-            self.c_attn_v = nn.Linear(config.n_embd, self.kv_dim, bias=config.bias)
-            self.c_proj = nn.Linear(config.n_embd, config.n_embd, bias=config.bias)
->>>>>>> 0b719707
+
         # regularization
         self.attn_dropout = nn.Dropout(config.dropout)
         self.resid_dropout = nn.Dropout(config.dropout)
@@ -273,7 +259,6 @@
 
         # Select linear variant
         self.linear_variant = linear_dictionary[config.linear_variant]
-<<<<<<< HEAD
 
         # Select activation variant
         self.activation_variant = activation_dictionary[config.activation_variant]
@@ -291,19 +276,6 @@
             self.c_fc_in2 = linear_dictionary[config.linear_variant](config.n_embd, 4 * config.n_embd, config=config)
             self.c_fc_out = linear_dictionary[config.linear_variant](4 * config.n_embd, config.n_embd, config=config)
 
-=======
-        if config.linear_variant == "KAN":
-            self.c_fc = self.linear_variant([config.n_embd, 4 * config.n_embd])
-        else:
-            self.c_fc = self.linear_variant(config.n_embd, 4 * config.n_embd, bias=config.bias)
-
-        # Select activation variant
-        self.activation_variant = activation_dictionary[config.activation_variant]
-        if config.linear_variant == "KAN":
-            self.c_proj = self.linear_variant([4 * config.n_embd, config.n_embd])
-        else:
-            self.c_proj = self.linear_variant(4 * config.n_embd, config.n_embd, bias=config.bias)
->>>>>>> 0b719707
         self.dropout = nn.Dropout(config.dropout)
 
     def forward(self, x):
