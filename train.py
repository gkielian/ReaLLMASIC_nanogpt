--- conflicted
+++ resolved
@@ -566,7 +566,6 @@
                     running_mfu = mfu if running_mfu == -1.0 else 0.9*running_mfu + 0.1*mfu
                 print(f"iter {self.iter_num}: loss {lossf:.4f}, time {dt*1000:.2f} ms, mfu {running_mfu*100:.2f}%")
                 if math.isnan(lossf):
-<<<<<<< HEAD
                     checkpoint = {
                         'model': self.raw_model.state_dict(),
                         'optimizer': self.optimizer.state_dict(),
@@ -579,21 +578,6 @@
                     }
                     print(f"saving checkpoint to {self.args.out_dir}")
                     torch.save(checkpoint, os.path.join(self.args.out_dir, 'ckpt.pt'))
-=======
-                    if self.args.save_nan_checkpoint:
-                        checkpoint = {
-                            'model': self.raw_model.state_dict(),
-                            'optimizer': self.optimizer.state_dict(),
-                            'model_args': self.model_args,
-                            'iter_num': self.iter_num_best_val_loss,
-                            'best_val_loss': self.best_val_loss,
-                            'nan_iter_num' : self.iter_num,
-                            'nan' : True,
-                            'config': vars(self.args),
-                        }
-                        print(f"saving checkpoint to {self.args.out_dir}")
-                        torch.save(checkpoint, os.path.join(self.args.out_dir, 'ckpt.pt'))
->>>>>>> 472d41ec
                     sys.exit("Exiting training loss is NaN")
                 self.log_metrics_non_validation(lossf, running_mfu, self.iter_num)
 
