import argparse
import sys
from rich import print
import os
import time
import csv
from datetime import datetime
import math
import pickle
from contextlib import nullcontext
import plotly.graph_objects as go
import seaborn as sns
import matplotlib.pyplot as plt

import pandas as pd
import numpy as np
import torch
from torch.nn.parallel import DistributedDataParallel as DDP
from torch.distributed import init_process_group, destroy_process_group
from torch.utils.tensorboard import SummaryWriter

from model import GPTConfig, GPT


def parse_args():
    parser = argparse.ArgumentParser()

    # argparse groups
    model_group = parser.add_argument_group('model_group')
    training_group = parser.add_argument_group('training_group')
    logging_group = parser.add_argument_group('logging_group')

    # I/O args
    training_group.add_argument('--out_dir', default='out', type=str)
    training_group.add_argument('--eval_interval', default=250, type=int)
    training_group.add_argument('--log_interval', default=10, type=int)
    training_group.add_argument('--eval_iters', default=200, type=int)
    training_group.add_argument('--eval_only', action='store_true')

    # Checkpoint args
    training_group.add_argument('--only_save_checkpoint_at_end', action='store_true')
    training_group.add_argument('--always_save_checkpoint', action='store_true')
    training_group.add_argument('--patience', default=None, type=int, help="if set, will stop training if the number of evaluations since val loss was seen to decrease exceeds 'patience' setting.")
    training_group.add_argument('--init_from', default='scratch', choices=['scratch', 'prev_run', 'resume', 'gpt2*'], type=str)
    training_group.add_argument('--prev_run_ckpt', default='', type=str)
    training_group.add_argument('--csv_ckpt_dir', default='', type=str)

    # Data args
    training_group.add_argument('--dataset', default='shakespeare_char', type=str)
    training_group.add_argument('--batch_size', default=64, type=int)
    training_group.add_argument("--seed", default=1337, type=int)

    # Model args
    model_group.add_argument('--block_size', default=256, type=int)
    model_group.add_argument('--n_layer', default=6, type=int)
    model_group.add_argument('--n_head', default=6, type=int)
    model_group.add_argument('--n_kv_group', default=6, type=int)
    model_group.add_argument('--n_embd', default=384, type=int)
    model_group.add_argument('--dropout', default=0.2, type=float)
    model_group.add_argument('--use_post_ln', default=False, action=argparse.BooleanOptionalAction)
    model_group.add_argument('--window_size', default=None, type=int, help="Sliding window size, note this cannot be greater than block size")
    model_group.add_argument('--gate', default=False, action=argparse.BooleanOptionalAction, help="option for gated attention see https://arxiv.org/abs/2306.12929")

    ## MLP Options
    model_group.add_argument('--use_parallel_mlp', default=False, action=argparse.BooleanOptionalAction)
    model_group.add_argument("--mlp_variant", type=str, default="mlp", choices=["mlp", "kan", "swiglu"], help="MLP variation type")

    ## KAN Options
    model_group.add_argument("--kan_poly_order", type=int, default=3, help="Order of KAN non-linearity")
    model_group.add_argument("--kan_base_activation", type=str, default="silu", help="initial KAN activation")
    model_group.add_argument("--kan_middle_layers", type=int, nargs='+', help="List of integers", default=[])

    # Shared Parameter Settings
    model_group.add_argument('--shared_mlp_size', default=1, type=int, help="every 'k' contiguous blocks of mlp are shared")
    model_group.add_argument('--shared_mlp_sym', default=False, action=argparse.BooleanOptionalAction)
    model_group.add_argument('--shared_attn_size', default=1, type=int, help="every 'k' contiguous blocks of attn are shared")
    model_group.add_argument('--shared_attn_sym', default=False, action=argparse.BooleanOptionalAction, help="symmetrical attention sharing")

    # NORM VARIATIONS
    model_group.add_argument("--norm_variant_attn", type=str, default="rmsnorm", choices=["krmsnorm", "prmsnorm", "rmsnorm", "layernorm"])
    model_group.add_argument("--norm_variant_output", type=str, default="rmsnorm", choices=["krmsnorm", "prmsnorm", "rmsnorm", "layernorm"])
    model_group.add_argument('--bias', default=False, action=argparse.BooleanOptionalAction, help="only used for layernorm variation option")
    model_group.add_argument("--prmsnorm_pct", default=0.0625, type=float, help="percentage (1 being 100 percent) of first entries used for partial rms" )
    model_group.add_argument("--krmsnorm_num", default=10, type=int, help="max number of first entries for partial rms" )

    # ACTIVATION VARIATIONS
    model_group.add_argument(
        "--activation_variant",
        type=str,
        default="gelu",
        choices=[
            "celu",
            "elu",
            "gelu",
            "glu",
            "leaky_relu",
            "mish",
            "prelu",
            "relu6",
            "rrelu",
            "selu",
            "sigmoid",
            "silu",
            "softplus",
            "softsign",
            "squared_relu",
            "tanh",
        ],
    )

    # LINEAR VARIATIONS
    model_group.add_argument(
        "--linear_variant",
        type=str,
        default="KAN",
        choices=[
            "linear",
            "bitlinear",
            "bitlinear_1p58",
            "bitlinear_optimized",
<<<<<<< HEAD
            "kan",
=======
            "KAN",
>>>>>>> 0b719707
        ],
    )

    # POSITIONAL EMBEDDING VARIATIONS
    model_group.add_argument('--use_rotary_embeddings', default=False, action=argparse.BooleanOptionalAction)
    model_group.add_argument('--sym_rot_num_angles', type=int, default=512, help="number of angles to use for symmetric rope variant")
    model_group.add_argument("--rope_variant", type=str, default="rope", choices=["shortrope", "rope"])
    model_group.add_argument("--shortrope_length", type=int, default="16", help="number of embeddings to use with rope, must be <= length, and be even")
    model_group.add_argument('--use_abs_pos_embeddings', default=True, action=argparse.BooleanOptionalAction)
    model_group.add_argument('--use_fire_embeddings', default=False, action=argparse.BooleanOptionalAction)
    model_group.add_argument('--shared_fire_embeddings', default=False, action=argparse.BooleanOptionalAction)

    # SOFTMAX VARIATIONS
    ## Selection of softmax variation for attention and output layers
    model_group.add_argument("--softmax_variant_attn", type=str,
                             default="softmax", choices=[
                                                         "saturatingconsmax",
                                                         "consmax",
                                                         "consmax_quan",
                                                         "polymax",
                                                         "vpolymax",
                                                         "exppolymax",
                                                         "strongermax",
                                                         "softermax",
                                                         "sigsoftmax",
                                                         "softmax",
                                                         "softplus",
                                                         "squareplus",
                                                         "exppolymax",
                                                         ])
    model_group.add_argument("--softmax_variant_output", type=str,
                             default="softmax", choices=[
                                                         "saturatingconsmax",
                                                         "consmax",
                                                         "consmax_quan",
                                                         "polymax",
                                                         "vpolymax",
                                                         "exppolymax",
                                                         "strongermax",
                                                         "softermax",
                                                         "sigsoftmax",
                                                         "softmax",
                                                         "softplus",
                                                         "squareplus",
                                                         "exppolymax",
                                                         ])

    ## Custom Softmax Variation Options
    ### ConSmax and SaturatingConSmax Options
    model_group.add_argument("--consmax_initial_beta", type=float, default=2.5)
    model_group.add_argument("--consmax_initial_gamma", type=float, default=100.0)
    model_group.add_argument('--consmax_use_euler_base', default=True, action=argparse.BooleanOptionalAction)
    model_group.add_argument("--consmax_base", type=float, default=2.0)

    ### Special Options for SaturatingConSmax
    model_group.add_argument("--consmax_saturation", type=float, default=11.0, help="point where we transition from consmax to linear saturatingconsmax, defaults to 11 to approximate e^x sat for fp16")
    model_group.add_argument('--consmax_learnable_beta', default=True, action=argparse.BooleanOptionalAction)
    model_group.add_argument('--consmax_learnable_gamma', default=True, action=argparse.BooleanOptionalAction)

    ### Polymax Options
    model_group.add_argument("--polymax_x_intercept", type=float, default=-100.0)
    model_group.add_argument("--polymax_y_intercept", type=float, default=1.0)
    model_group.add_argument("--polymax_power", type=float, default=2.0)
    model_group.add_argument("--polymax_divisor", type=float, default=1000.0)

    ### SigSoftmax Options
    model_group.add_argument('--sigsoftmax_use_euler_base', default=True, action=argparse.BooleanOptionalAction)
    model_group.add_argument("--sigsoftmax_base", type=float, default=2.0)

    ### Strongermax Options - Testing Incremental Adjustments to Regular Softmax
    model_group.add_argument("--strongermax_strength", type=float, default=4.0)
    model_group.add_argument('--strongermax_sum_to_1', default=True, action=argparse.BooleanOptionalAction)
    model_group.add_argument("--strongermax_divisor", type=float, default=1.0)
    model_group.add_argument('--strongermax_use_xmax', default=True, action=argparse.BooleanOptionalAction)

    ### ExpPolymax Options
    model_group.add_argument('--exppolymax_use_euler_base', default=True, action=argparse.BooleanOptionalAction)
    model_group.add_argument("--exppolymax_base", type=float, default="4")
    model_group.add_argument("--exppolymax_y_intercept", type=float, default=1.0)
    model_group.add_argument("--exppolymax_power", type=float, default=2.0)
    model_group.add_argument("--exppolymax_divisor", type=float, default=1000.0)

    ### Softermax Specific Options
    model_group.add_argument('--softermax_use_xmax', default=True, action=argparse.BooleanOptionalAction)

    ### SoftPlus Options
    model_group.add_argument('--softplus_divisor', type=float,default=100.0)
    ### SquarePlus Options
    model_group.add_argument('--squareplus_divisor', type=float,default=100.0)

    ### Sequence Length Division https://arxiv.org/abs/2309.
    model_group.add_argument('--div_by_seq_len', default=False, action=argparse.BooleanOptionalAction)

    # Gradient Checkpointing
    training_group.add_argument('--use_gradient_checkpointing', default=False, action=argparse.BooleanOptionalAction, help="Memory efficient training, but takes longer time to train due to trading compute time for memory efficiency. For best memory tradeoff omit the --compile flag. For medium memory tradeoff add --compile.")

    # Optimizer args
    training_group.add_argument('--max_iters', default=3500, type=int)
    training_group.add_argument('--weight_decay', default=1e-1, type=float)
    training_group.add_argument('--beta1', default=0.9, type=float)
    training_group.add_argument('--beta2', default=0.99, type=float)
    training_group.add_argument('--grad_clip', default=1.0, type=float)

    # LR schedule args
    training_group.add_argument('--learning_rate', default=1e-3, type=float)
    training_group.add_argument('--min_lr', default=1e-4, type=float)
    training_group.add_argument('--decay_lr', default=False, action=argparse.BooleanOptionalAction)
    training_group.add_argument('--lr_decay_iters', default=3500, type=int)
    training_group.add_argument('--lr_decay_match_max_iters', default=True, action=argparse.BooleanOptionalAction)
    training_group.add_argument('--warmup_iters', default=100, type=int)

    # DDP args
    training_group.add_argument('--backend', default='nccl', type=str)
    training_group.add_argument('--gradient_accumulation_steps', default=1, type=int)

    # System args
    training_group.add_argument('--device', default='cuda', type=str)
    training_group.add_argument("--dtype", type=str, default="float16", choices=["bfloat16", "float16", "float32"], help="torch data type for inference, e.g. 'int8'")
    training_group.add_argument('--compile', default=False, action=argparse.BooleanOptionalAction)

    # Logging args
    logging_group.add_argument('--log_project', default='out-test', type=str)
    logging_group.add_argument('--log_run_name', default='logs-test', type=str)
    logging_group.add_argument('--timestamp', default='', type=str)
    logging_group.add_argument('--save_nan_checkpoint', default=False, action=argparse.BooleanOptionalAction)

    # CSV logging
    logging_group.add_argument('--csv_log', default=True, action=argparse.BooleanOptionalAction)
    logging_group.add_argument('--csv_dir', default='csv_logs', type=str)
    logging_group.add_argument('--csv_name', default='output', type=str, help="Output csv basename. Note, the .csv will be automatically appended.")

    # Tensorboard args
    logging_group.add_argument('--tensorboard_log', default=True, action=argparse.BooleanOptionalAction)
    logging_group.add_argument('--tensorboard_log_dir', type=str, default='logs')
    logging_group.add_argument('--tensorboard_run_name', type=str, default='logs-test')

    # Wandb args
    logging_group.add_argument('--wandb_log', default=False, action=argparse.BooleanOptionalAction)
    logging_group.add_argument('--wandb_project', type=str, default='out-test')
    logging_group.add_argument('--wandb_run_name', type=str, default='logs-test')

    # Visualization args
    logging_group.add_argument('--statistic', choices=[
    'input_mean', 'input_median', 'input_stdev', 'input_max', 'input_min',
    'output_mean', 'output_median', 'output_stdev', 'output_max', 'output_min', 'all_stats', 'input_all','output_all'
     ], default='input_mean', help='Select one or all statistics to display, e.g., --statistic input_min, or --statistic all_stats')
    logging_group.add_argument('--graph_type', choices=[
    "heatmap", "plot", "boxplot", "all"
     ], default='no_graph', help='Select one of the graph types to display, e.g., --graph_type heatmap, or --graph_type plot')
    logging_group.add_argument('--box_plot_interval', default=1000, type=int, help='Instead of using mean/median/stdev statistics, create box plot of all input/output values at certain intervals of iteration')
    logging_group.add_argument('--box_plot_statistic', choices=['input', 'output', 'all'],
     default='', help='Select input or output statistic to display in boxplot')

    args = parser.parse_args()
    return args, model_group, training_group, logging_group

def initialize_statistics(num_layers, num_heads):
        stats = {
            'mean': [], #3-D data first D is layer, second D is head, third D is #iter
            'median': [],
            'stdev': [],
            'max': [],
            'min': [],
            'o_mean': [],
            'o_median': [],
            'o_stdev': [],
            'o_max': [],
            'o_min': []
        }
    
        for _ in range(num_layers):
            stats['mean'].append([[] for _ in range(num_heads)])
            stats['median'].append([[] for _ in range(num_heads)])
            stats['stdev'].append([[] for _ in range(num_heads)])
            stats['max'].append([[] for _ in range(num_heads)])
            stats['min'].append([[] for _ in range(num_heads)])
            stats['o_mean'].append([[] for _ in range(num_heads)])
            stats['o_median'].append([[] for _ in range(num_heads)])
            stats['o_stdev'].append([[] for _ in range(num_heads)])
            stats['o_max'].append([[] for _ in range(num_heads)])
            stats['o_min'].append([[] for _ in range(num_heads)])
        
        return stats


class Trainer:
    
    def __init__(self, args, model_group):
        self.args = args
        self.model_group = model_group

        # typically make the decay iters equal to max_iters
        if self.args.lr_decay_match_max_iters:
            self.args.lr_decay_iters = self.args.max_iters

        self.setup()
        self.stats = initialize_statistics(self.args.n_layer, self.args.n_head)

    def setup(self):
        # Setup DDP
        self.ddp = int(os.environ.get('RANK', -1)) != -1
        if self.ddp:
            init_process_group(backend=self.args.backend)
            self.ddp_rank = int(os.environ['RANK'])
            self.ddp_local_rank = int(os.environ['LOCAL_RANK'])
            self.ddp_world_size = int(os.environ['WORLD_SIZE'])
            self.device = f'cuda:{self.ddp_local_rank}'
            print("this is my device", self.device)
            torch.cuda.set_device(self.device)
            self.master_process = self.ddp_rank == 0
            self.seed_offset = self.ddp_rank
            self.args.gradient_accumulation_steps //= self.ddp_world_size
        else:
            self.device = self.args.device
            self.master_process = True
            self.seed_offset = 0
            self.ddp_world_size = 1

        self.tokens_per_iter = self.args.gradient_accumulation_steps * self.ddp_world_size * self.args.batch_size * self.args.block_size

        if self.master_process:
            os.makedirs(self.args.out_dir, exist_ok=True)

        print("seed: ", self.args.seed)
        print("seed offset: ", self.seed_offset)
        torch.manual_seed(self.args.seed + self.seed_offset)
        torch.backends.cuda.matmul.allow_tf32 = True
        torch.backends.cudnn.allow_tf32 = True

        self.device_type = 'cuda' if 'cuda' in self.args.device else 'cpu'
        self.ptdtype = {"bfloat16" : torch.bfloat16, "float16" : torch.float16, "float32" : torch.float32}[self.args.dtype]
        self.ctx = nullcontext() if self.device_type == 'cpu' else torch.amp.autocast(device_type=self.device_type, dtype=self.ptdtype)

        # Model
        # TODO only add if they are defined from the argparse
        self.model_args = {action.dest: getattr(self.args, action.dest) for action in self.model_group._group_actions}
        self.model_args['vocab_size'] = None
        self.model_args['use_gradient_checkpointing'] = self.args.use_gradient_checkpointing

        if self.args.init_from == 'scratch':
            self.model_args['vocab_size'] = self.get_vocab_size_from_meta()
            self.load_data()
            gptconf = GPTConfig(**self.model_args)
            self.model = GPT(gptconf)
            self.iter_num = 0 # for starting from scratch
            self.best_val_loss = 1e9 # really big number
        elif self.args.init_from == 'resume':
            ckpt_path = os.path.join(self.args.out_dir, 'ckpt.pt')
            checkpoint = torch.load(ckpt_path, map_location=self.device)
            checkpoint_model_args = checkpoint['model_args']
            for k in ['n_layer', 'n_head', 'n_kv_group', 'n_embd', 'block_size', 'bias', 'vocab_size', 'window_size', 'gate']:
                self.model_args[k] = checkpoint_model_args[k]
            self.load_data()
            gptconf = GPTConfig(**self.model_args)
            self.model = GPT(gptconf)
            state_dict = checkpoint['model']
            for k,v in list(state_dict.items()):
                if k.startswith('_orig_mod.'):
                    state_dict[k[len('_orig_mod.'):]] = state_dict.pop(k)
            self.model.load_state_dict(state_dict)
            self.iter_num = checkpoint['iter_num']
            self.best_val_loss = checkpoint['best_val_loss']
        elif self.args.init_from.startswith('gpt2'):
            override_args = dict(dropout=self.args.dropout)
            self.model = GPT.from_pretrained(self.args.init_from, override_args)
            for k in ['n_layer', 'n_head', 'n_kv_group', 'n_embd', 'block_size', 'bias', 'vocab_size', 'window_size', 'gate']:
                self.model_args[k] = getattr(self.model.config, k)
            self.load_data()
        elif self.args.init_from == 'prev_run':
            ckpt_path = os.path.join(self.args.prev_run_ckpt, 'ckpt.pt')
            checkpoint = torch.load(ckpt_path, map_location=self.device)
            checkpoint_model_args = checkpoint['model_args']
            for k in ['n_layer', 'n_head', 'n_kv_group', 'n_embd', 'block_size', 'bias', 'vocab_size', 'window_size', 'gate']:
                self.model_args[k] = checkpoint_model_args[k]
            self.load_data()
            gptconf = GPTConfig(**self.model_args)
            self.model = GPT(gptconf)
            state_dict = checkpoint['model']
            for k,v in list(state_dict.items()):
                if k.startswith('_orig_mod.'):
                    state_dict[k[len('_orig_mod.'):]] = state_dict.pop(k)
            self.model.load_state_dict(state_dict)
            self.iter_num = 0
            self.best_val_loss = checkpoint['best_val_loss']

        if self.args.block_size < self.model.config.block_size:
            self.model.crop_block_size(self.args.block_size)
            self.model_args['block_size'] = self.args.block_size

        self.model.to(self.device)

        # Optimizer
        self.scaler = torch.cuda.amp.GradScaler(enabled=(self.args.dtype == 'float16'))
        self.optimizer = self.model.configure_optimizers(self.args.weight_decay, self.args.learning_rate,
                                                         (self.args.beta1, self.args.beta2), self.device_type)

        if self.args.compile:
            print("compiling the model... (takes a ~minute)")
            self.unoptimized_model = self.model
            self.model = torch.compile(self.model)

        if self.ddp:
            self.model = DDP(self.model, device_ids=[self.ddp_local_rank])

        self.raw_model = self.model.module if self.ddp else self.model

        timestamp_prefix = time.strftime("%Y%m%d-%H%M%S")
        if self.args.timestamp:
            timestamp_prefix = self.args.timestamp

        # Tensorboard
        if self.args.tensorboard_log:
            timestamped_run_name = timestamp_prefix + "_" + self.args.tensorboard_run_name
            if self.args.csv_log:
                self.args.csv_name = timestamped_run_name
            log_subpath = os.path.join(self.args.tensorboard_log_dir, timestamped_run_name)
            self.writer = SummaryWriter(log_subpath)

        # Wandb
        if self.args.wandb_log and self.master_process:
            import wandb
            self.args.csv_name = wandb_run_name
            wandb.init(project=self.args.wandb_project, name=self.args.wandb_run_name, config=self.args)

    def get_vocab_size_from_meta(self):
        # Data loader
        meta_path = os.path.join('data', self.args.dataset, 'meta.pkl')
        if os.path.exists(meta_path):
            with open(meta_path, 'rb') as f:
                meta = pickle.load(f)
                if 'vocab_size' in meta:
                    return meta['vocab_size']
                else:
                    sys.exit(f"Error: 'vocab_size' key not found in {meta_path}")
        else:
            sys.exit(f"Error: File not found - {meta_path}")

    def load_data(self):
        if self.model_args['vocab_size'] is None:
            sys.exit("Error: no vocab size specified")
        elif self.model_args['vocab_size'] == 100277:
            # cl100k_base, vocab size 100277, requires np.uint32
            self.train_data = np.memmap(os.path.join('data', self.args.dataset, 'train.bin'), dtype=np.uint32, mode='r')
            self.val_data = np.memmap(os.path.join('data', self.args.dataset, 'val.bin'), dtype=np.uint32, mode='r')
        else:
            # all other tokenations so far require only np.uint16
            self.train_data = np.memmap(os.path.join('data', self.args.dataset, 'train.bin'), dtype=np.uint16, mode='r')
            self.val_data = np.memmap(os.path.join('data', self.args.dataset, 'val.bin'), dtype=np.uint16, mode='r')

    def get_batch(self, split):
        data = self.train_data if split == 'train' else self.val_data
        ix = torch.randint(len(data) - self.args.block_size, (self.args.batch_size,))
        x = torch.stack([torch.from_numpy((data[i:i+self.args.block_size]).astype(np.int64)) for i in ix])
        y = torch.stack([torch.from_numpy((data[i+1:i+1+self.args.block_size]).astype(np.int64)) for i in ix])
        if self.device_type == 'cuda':
            x, y = x.pin_memory().to(self.device, non_blocking=True), y.pin_memory().to(self.device, non_blocking=True)
        else:
            x, y = x.to(self.device), y.to(self.device)
        return x, y

    @torch.no_grad()
    def estimate_loss(self):
        out = {}
        self.model.eval()
        for split in ['train', 'val']:
            losses = torch.zeros(self.args.eval_iters)
            for k in range(self.args.eval_iters):
                X, Y = self.get_batch(split)
                with self.ctx:
                    logits, loss = self.model(X, Y)
                losses[k] = loss.item()
            out[split] = losses.mean()
        self.model.train()
        return out

    def get_lr(self, it):
        if it < self.args.warmup_iters:
            return self.args.learning_rate * it / self.args.warmup_iters
        if it > self.args.lr_decay_iters:
            return self.args.min_lr
        decay_ratio = (it - self.args.warmup_iters) / (self.args.lr_decay_iters - self.args.warmup_iters)
        assert 0 <= decay_ratio <= 1
        coeff = 0.5 * (1.0 + math.cos(math.pi * decay_ratio))
        return self.args.min_lr + coeff * (self.args.learning_rate - self.args.min_lr)

    def log_metrics(self, losses, lr, running_mfu, iter_num):
        if self.args.tensorboard_log:
            self.writer.add_scalars(
                "loss", { "train": losses['train'], "val": losses['val'] }, iter_num
            )
            self.writer.add_scalar("mfu_pct", running_mfu * 100, iter_num)
            self.writer.add_scalar("lr", lr, iter_num)

        if self.args.wandb_log and self.master_process:
            import wandb
            wandb.log({
                "iter": iter_num,
                "train/loss": losses['train'],
                "val/loss": losses['val'],
                "lr": lr,
                "mfu": running_mfu*100,
            })

        if self.args.csv_log:
            self.write_to_csv(losses['train'].item(), losses['val'].item())

    def write_to_csv(self, *args, prefix=""):
        csv_full_dir = self.args.csv_dir
        if self.args.csv_ckpt_dir:
            csv_full_dir = f"{self.args.csv_dir}/{self.args.csv_ckpt_dir}"
        else:
            if self.args.tensorboard_log:
                csv_full_dir = f"{self.args.csv_dir}/{self.args.tensorboard_run_name.split('-')[0]}-{self.args.dataset}"
        os.makedirs(csv_full_dir, exist_ok=True)
        csv_path = os.path.join(csv_full_dir, prefix + self.args.csv_name + ".csv")
        with open(csv_path, 'a', newline='') as file:
            writer = csv.writer(file)
            # Write arguments as a new row in the CSV
            writer.writerow(args)


    def log_gamma_beta(self, gamma, beta, iter_num, layer_num):
        if self.args.tensorboard_log:
            self.writer.add_scalar( "gamma_" + str(layer_num), gamma, iter_num)
            self.writer.add_scalar( "beta_" + str(layer_num), beta, iter_num)

        if self.args.wandb_log and self.master_process:
            import wandb
            wandb.log({
                "iter": iter_num,
                "train/loss": losses['train'],
                "val/loss": losses['val'],
                "lr": lr,
                "mfu": running_mfu*100,
            })

    def log_metrics_non_validation(self, loss_training, running_mfu, iter_num):
        if self.args.tensorboard_log:
            self.writer.add_scalars(
                "loss", { "train": loss_training }, iter_num
            )
            self.writer.add_scalar("mfu_pct", running_mfu * 100, iter_num)

        if self.args.wandb_log and self.master_process:
            import wandb
            wandb.log({
                "iter": iter_num,
                "train/loss": loss_training,
                "mfu": running_mfu*100,
            })

    def create_box_plot(self, plot_data, y_labels, timestamp, data_type, stat_type):
        directory_path = os.path.join(self.args.out_dir, 'images')
        os.makedirs(directory_path, exist_ok=True)

        # create a boxplot
        fig = plt.figure(figsize =(10, 7))
        ax = fig.add_subplot(111)

        # Creating axes instance
        ax.boxplot(plot_data, sym = '', patch_artist = True, vert = 0)

        # y-axis labels
        ax.set_yticklabels(y_labels)

        # Removing top axes and right axes
        # ticks
        ax.get_xaxis().tick_bottom()
        ax.get_yaxis().tick_left()
            
        ax.set_title(f"Boxplot of {data_type} {stat_type}")
        plt.savefig(f'{directory_path}/{data_type}_{stat_type}_boxplot_{timestamp}.png')
        plt.close()
    
    def plot_statistics(self, graph_y_labels):
            statistics_to_plot = []
            timestamp = time.strftime('%Y-%m-%d_%H-%M-%S', time.localtime())
            directory_path = os.path.join(self.args.out_dir, 'images')
            os.makedirs(directory_path, exist_ok=True)
            statistics_to_plot = [self.args.statistic]
            if self.args.statistic  == "all_stats":
                statistics_to_plot = ['input_mean', 'input_median', 'input_stdev', 'input_max', 'input_min',
                                  'output_mean', 'output_median', 'output_stdev', 'output_max', 'output_min']
            elif self.args.statistic == 'input_all':
                statistics_to_plot = ['input_mean', 'input_median', 'input_stdev', 'input_max', 'input_min']
            elif self.args.statistic == 'output_all':
                statistics_to_plot = ['output_mean', 'output_median', 'output_stdev', 'output_max', 'output_min']
            for stat in statistics_to_plot:
                parts = stat.split('_')
                data_type = parts[0]  # 'input' or 'output'
                stat_type = parts[1]  # 'mean', 'median', 'stdev', 'max', 'min'

                # to decide whether to use the input or output statistics
                stat_prefix = 'o_' if data_type == 'output' else ''

                # draw the plot
                if self.args.graph_type == 'plot' or self.args.graph_type == 'all':
                    fig = go.Figure()
                    plt.figure(figsize=(18, 8))
                    for layer_idx, stats_per_layer in enumerate(self.stats[stat_prefix + stat_type]):
                        for head_idx, data in enumerate(stats_per_layer):
                            fig.add_trace(go.Scatter(
                                x=list(range(len(data))),
                                y=data,
                                mode='lines',
                                name=f'Layer {layer_idx + 1} Head {head_idx + 1}'
                            ))
                            plt.plot(data, label=f'Layer {layer_idx + 1} Head {head_idx + 1}')

                    # add titles and legend to Plotly
                    fig.update_layout(
                        title=f'Change in {stat_type.title()} Values for {data_type.capitalize()} During Training',
                        xaxis_title='Training Iteration',
                        yaxis_title=f'{stat_type.title()} of {data_type.capitalize()}',
                        legend_title='Head/Layer',
                        height=890,
                        width=1200
                    )
                    fig.write_html(f'{directory_path}/{data_type}_{stat_type}_changes_plotly_{timestamp}.html')
                    fig.write_image(f'{directory_path}/{data_type}_{stat_type}_changes_plotly_{timestamp}.png')

                    # add titles and lengend to Matplotlib
                    plt.title(f'Change in {stat_type.title()} Values for {data_type.capitalize()} During Training')
                    plt.xlabel('Training Iteration')
                    plt.ylabel(f'{stat_type.title()} of {data_type.capitalize()}')
                    plt.legend(loc='center left', bbox_to_anchor=(1, 0.5), title='Head/Layer')
                    # plt.legend(title='Head/Layer')
                    plt.grid(True)
                    plt.savefig(f'{directory_path}/{data_type}_{stat_type}_changes_plot_{timestamp}.png')
                    plt.close()

                if self.args.graph_type == 'heatmap' or self.args.graph_type == 'all':
                    #data is the value of #iter
                    # create xlabels
                    num_iters = len(data)
                    unit_size = num_iters // 10
                    x_labels = [i*unit_size for i in range(10)]

                    # create plot_data
                    plot_data = []
                    for layer_idx, stats_per_layer in enumerate(self.stats[stat_prefix + stat_type]):
                        for head_idx, data in enumerate(stats_per_layer):
                            plot_data.append([])
                            for i in x_labels:
                                plot_data[-1].append(data[i])
                    plot_data = np.array(plot_data)
                    
                    ######
                    fig, ax = plt.subplots(figsize=(8,10))
                    im = ax.imshow(plot_data)
                    # Name the x and y axis
                    ax.set_xticks(np.arange(len(x_labels)), labels=x_labels)
                    ax.set_yticks(np.arange(len(graph_y_labels)), labels=graph_y_labels)
                    plt.setp(ax.get_xticklabels(), rotation=45, ha="right", rotation_mode="anchor")
                    ax.set_xlabel("Number of Iterations", fontweight="bold")
                    
                    # Create a colorbar
                    cbar = ax.figure.colorbar(im, ax=ax)
                    cbar.ax.set_ylabel(stat_type, rotation=-90, va="bottom")

                    ax.set_title(f"Heatmap of {data_type} {stat_type}")
                    plt.savefig(f'{directory_path}/{data_type}_{stat_type}_heatmap_{timestamp}.png')
                    plt.close()

                if self.args.graph_type == 'boxplot' or self.args.graph_type == 'all':
                    # create plot_data
                    plot_data = []
                    for layer_idx, stats_per_layer in enumerate(self.stats[stat_prefix + stat_type]):
                        for head_idx, data in enumerate(stats_per_layer):
                            plot_data.append(np.array(data))

                    self.create_box_plot(plot_data, graph_y_labels, timestamp, data_type, stat_type)

    def train(self):
        self.X, self.Y = self.get_batch('train')
        t0 = time.time()
        local_iter_num = 0
        running_mfu = -1.0
        num_steps_with_worse_loss = 0
        graph_y_labels = []
        for layer in range(self.args.n_layer):
            for head in range(self.args.n_head):
                graph_y_labels.append(f"Layer {layer} Head {head}")

        while True:
            lr = self.get_lr(self.iter_num) if self.args.decay_lr else self.args.learning_rate
            for param_group in self.optimizer.param_groups:
                param_group['lr'] = lr

            if self.iter_num % self.args.eval_interval == 0 and self.master_process:
                losses = self.estimate_loss()
                print(f"step {self.iter_num}: train loss {losses['train']:.4f}, val loss {losses['val']:.4f}")
                self.log_metrics(losses, lr, running_mfu, self.iter_num)

                if losses['val'] < self.best_val_loss or self.args.always_save_checkpoint:
                    if losses['val'] < self.best_val_loss:
                        self.iter_num_best_val_loss = self.iter_num
                        self.best_val_loss = losses['val']
                        num_steps_with_worse_loss = 0
                    if self.iter_num > 0:
                        checkpoint = {
                            'model': self.raw_model.state_dict(),
                            'optimizer': self.optimizer.state_dict(),
                            'model_args': self.model_args,
                            'iter_num': self.iter_num,
                            'best_val_loss': self.best_val_loss,
                            'nan_iter_num' : None,
                            'nan' : None,
                            'config': vars(self.args),
                        }
                        print(f"saving checkpoint to {self.args.out_dir}")
                        torch.save(checkpoint, os.path.join(self.args.out_dir, 'ckpt.pt'))
                if self.args.patience is not None and num_steps_with_worse_loss >= self.args.patience:
                    print(f"Early Stopping: loss has not decreased in {self.args.patience + 1} steps")
                    self.plot_statistics(graph_y_labels)
                    break
                if losses['val'] > self.best_val_loss:
                    num_steps_with_worse_loss += 1

            if self.iter_num == 0 and self.args.eval_only:
                break

            for micro_step in range(self.args.gradient_accumulation_steps):
                if self.ddp:
                    self.model.require_backward_grad_sync = (micro_step == self.args.gradient_accumulation_steps - 1)

                with self.ctx:
                    logits, loss = self.model(self.X, self.Y)
                    loss = loss / self.args.gradient_accumulation_steps

                self.X, self.Y = self.get_batch('train')

                self.scaler.scale(loss).backward()

            if self.args.grad_clip != 0.0:
                self.scaler.unscale_(self.optimizer)
                torch.nn.utils.clip_grad_norm_(self.model.parameters(), self.args.grad_clip)

            self.scaler.step(self.optimizer)
            self.scaler.update()

            self.optimizer.zero_grad(set_to_none=True)

            t1 = time.time()
            dt = t1 - t0
            t0 = t1
            if self.iter_num % self.args.log_interval == 0 and self.master_process:
                lossf = loss.item() * self.args.gradient_accumulation_steps
                if local_iter_num >= 5:
                    mfu = self.raw_model.estimate_mfu(self.args.batch_size * self.args.gradient_accumulation_steps, dt)
                    running_mfu = mfu if running_mfu == -1.0 else 0.9*running_mfu + 0.1*mfu
                print(f"iter {self.iter_num}: loss {lossf:.4f}, time {dt*1000:.2f} ms, mfu {running_mfu*100:.2f}%")
                if math.isnan(lossf):
                    if self.args.save_nan_checkpoint:
                        checkpoint = {
                            'model': self.raw_model.state_dict(),
                            'optimizer': self.optimizer.state_dict(),
                            'model_args': self.model_args,
                            'iter_num': self.iter_num_best_val_loss,
                            'best_val_loss': self.best_val_loss,
                            'nan_iter_num' : self.iter_num,
                            'nan' : True,
                            'config': vars(self.args),
                        }
                        print(f"saving checkpoint to {self.args.out_dir}")
                        torch.save(checkpoint, os.path.join(self.args.out_dir, 'ckpt.pt'))
                    sys.exit("Exiting training loss is NaN")
                self.log_metrics_non_validation(lossf, running_mfu, self.iter_num)



            if self.args.softmax_variant_attn in ['consmax', 'polymax', 'strongermax']:
                betas = []
                gammas = []
                i_sum_vals = []
                i_means = []
                i_medians = []
                i_stdevs = []
                i_max_values = []
                i_min_values = []
                denominator = []
                o_sum_vals = []
                o_means = []
                o_medians = []
                o_stdevs = []
                o_max_values = []
                o_min_values = []

                box_plot_input_data = []
                box_plot_output_data = []
                        
                for layer in range (self.args.n_layer):
                    # Inputs
                    inputs_location = f"transformer.h[{layer}].attn.softmax_layer_attn.inputs"
                    
                    softmax_input = eval(f"self.model.{inputs_location}").to('cpu').to(torch.float32)
                    

                    ## Get first batch
                    i_first_batch = softmax_input[0]
                    i_first_batch[i_first_batch == float('-inf')] = float('NaN')

                    for i, i_head in enumerate(i_first_batch):
                        ## Flatten across heads, height, and width
                        flattened = i_head.view(-1)
                        
                        ## Calculate statistics
                        i_means.append(torch.nanmean(flattened).item())
                        i_medians.append(torch.nanmedian(flattened).item())

                        # Standard deviation, ignoring NaNs
                        mask = ~torch.isnan(i_head)
                        i_stdevs.append(torch.std(i_head[mask]).item())
                        i_sum_vals.append(torch.sum(i_head[mask]).item())

                        if self.iter_num % self.args.box_plot_interval == 0 and (self.args.box_plot_statistic == "all" or self.args.box_plot_statistic == "input"):
                            box_plot_input_data.append(i_head[mask].detach().numpy())

                        # Max, temporarily replacing NaNs with -inf for calculation
                        i_max_values.append(torch.max(torch.where(torch.isnan(i_head), torch.tensor(float('-inf')), i_head)).item())
                        i_min_values.append(torch.min(torch.where(torch.isnan(i_head), torch.tensor(float('inf')), i_head)).item())
                        # Denominator computation for i_head
                        exp_flattened = torch.exp(i_head[mask])
                        sum = torch.sum(exp_flattened)
                        denominator.append(sum.item())

                        # Append statistic to the input list of each head in each layer
                        self.stats['mean'][layer][i].append(torch.nanmean(flattened).item())
                        self.stats['median'][layer][i].append(torch.nanmedian(flattened).item())
                        self.stats['stdev'][layer][i].append(torch.std(i_head[mask]).item())
                        self.stats['max'][layer][i].append(torch.max(torch.where(torch.isnan(i_head), torch.tensor(float('-inf')), i_head)).item())
                        self.stats['min'][layer][i].append(torch.min(torch.where(torch.isnan(i_head), torch.tensor(float('inf')), i_head)).item())



                    outputs_location = f"transformer.h[{layer}].attn.softmax_layer_attn.outputs"
                    softmax_output = eval(f"self.model.{outputs_location}").to('cpu').to(torch.float32)
                   
                    o_first_batch = softmax_output[0]
                    o_first_batch[o_first_batch == float('-inf')] = float('NaN')
                    for i, o_head in enumerate(o_first_batch):

                        # Step 3: Flatten across heads, height, and width
                        flattened = o_head.view(-1)

                        # Step 4: Calculate statistics
                        ## Calculate statistics
                        o_means.append(torch.nanmean(flattened).item())
                        o_medians.append(torch.nanmedian(flattened).item())
                        # Standard deviation, ignoring NaNs
                        mask = ~torch.isnan(o_head)
                        o_stdevs.append(torch.std(o_head[mask]).item())
                        o_sum_vals.append(torch.sum(o_head[mask]).item())

                        if self.iter_num % self.args.box_plot_interval == 0 and (self.args.box_plot_statistic == "all" or self.args.box_plot_statistic == "output"):
                            box_plot_output_data.append(o_head[mask].detach().numpy())

                        # Max, temporarily replacing NaNs with -inf for calculation
                        o_max_values.append(torch.max(torch.where(torch.isnan(o_head), torch.tensor(float('-inf')), o_head)).item())
                        o_min_values.append(torch.min(torch.where(torch.isnan(o_head), torch.tensor(float('inf')), o_head)).item())

                        # Append statistic to the output list of each head in each layer
                        self.stats['o_mean'][layer][i].append(torch.nanmean(flattened).item())
                        self.stats['o_median'][layer][i].append(torch.nanmedian(flattened).item())
                        self.stats['o_stdev'][layer][i].append(torch.std(o_head[mask]).item())
                        self.stats['o_max'][layer][i].append(torch.max(torch.where(torch.isnan(o_head), torch.tensor(float('-inf')), o_head)).item())
                        self.stats['o_min'][layer][i].append(torch.min(torch.where(torch.isnan(o_head), torch.tensor(float('inf')), o_head)).item())

                    #BETA GAMMA
                    if self.args.softmax_variant_attn == 'consmax':
                        gamma_location = f"transformer.h[{layer}].attn.softmax_layer_attn.gamma"
                        beta_location = f"transformer.h[{layer}].attn.softmax_layer_attn.beta"

                        gamma = eval(f"self.model.{gamma_location}")
                        gammas.append(gamma[0].item()) # are there more than just gamma 0?
                        # print("gammas",gamma) # are there more than just gamma 0?

                        beta = eval(f"self.model.{beta_location}")
                        betas.append(beta[0].item()) # are there more than just beta 0?
                        # print("betas",beta,) # are there more than just beta 0?

                        self.log_gamma_beta(gamma, beta, self.iter_num, layer)

                if self.args.box_plot_statistic and (self.iter_num % self.args.box_plot_interval == 0) and self.iter_num != 0:
                    timestamp = time.strftime('%Y-%m-%d_%H-%M-%S', time.localtime())
                    if self.args.box_plot_statistic == "all":
                        self.create_box_plot(box_plot_input_data, graph_y_labels, timestamp, "input", self.iter_num)
                        self.create_box_plot(box_plot_output_data, graph_y_labels, timestamp, "output", self.iter_num)
                    elif self.args.box_plot_statistic == "input":
                        self.create_box_plot(box_plot_input_data, graph_y_labels, timestamp, self.args.box_plot_statistic, self.iter_num)
                    else:
                        self.create_box_plot(box_plot_output_data, graph_y_labels, timestamp, self.args.box_plot_statistic, self.iter_num)
                    

                self.write_to_csv(self.iter_num,
                                  *i_sum_vals,
                                  *i_means,
                                  *i_medians,
                                  *i_stdevs,
                                  *i_max_values,
                                    *i_min_values,
                                  *denominator,
                                  prefix="inputs")
                self.write_to_csv(self.iter_num,
                                  *o_sum_vals,
                                  *o_means,
                                  *o_medians,
                                  *o_stdevs,
                                  *o_max_values,
                                  *o_min_values,
                                  prefix="outputs")
                if self.args.softmax_variant_attn == 'consmax':
                    self.write_to_csv(self.iter_num, *betas, *gammas, prefix="beta_gamma")

            """
            if self.iter_num % 50 == 0:
                inputs = []
                outputs = []

                for layer in range (self.args.n_layer):
                    inputs_location = f"transformer.h[{layer}].attn.softmax_layer.inputs"
                    outputs_location = f"transformer.h[{layer}].attn.softmax_layer.outputs"

                    gamma = eval(f"self.model.{gamma_location}")
                    gammas.append(gamma[0].item()) # are there more than just gamma 0?
                    # print("gammas",gamma) # are there more than just gamma 0?

                    beta = eval(f"self.model.{beta_location}")
                    betas.append(beta[0].item()) # are there more than just beta 0?
                    # print("betas",beta,) # are there more than just beta 0?

                    self.log_gamma_beta(gamma, beta, self.iter_num, layer)


                self.write_to_csv(self.iter_num, *betas, *gammas, prefix="beta_gamma")


            """
            self.iter_num += 1
            local_iter_num += 1

            if self.iter_num > self.args.max_iters:
                self.plot_statistics(graph_y_labels)
                if self.args.only_save_checkpoint_at_end:
                    checkpoint = {
                        'model': self.raw_model.state_dict(),
                        'optimizer': self.optimizer.state_dict(),
                        'model_args': self.model_args,
                        'iter_num': self.iter_num,
                        'best_val_loss': self.best_val_loss,
                        'nan_iter_num' : None,
                        'nan' : None,
                        'config': vars(self.args),
                    }
                    print(f"saving checkpoint to {self.args.out_dir}")
                    torch.save(checkpoint, os.path.join(self.args.out_dir, 'ckpt.pt'))
                break

        if self.args.tensorboard_log:
            self.writer.flush()
            self.writer.close()

        if self.args.wandb_log and self.master_process:
            import wandb
            wandb.log({"finished": True})
            wandb.finish()

def main():
    args, model_group, _, _ = parse_args()
    trainer = Trainer(args, model_group)
    trainer.train()

    if trainer.ddp:
        destroy_process_group()

    if args.tensorboard_log:
        trainer.writer.flush()
        trainer.writer.close()

if __name__ == '__main__':
    main()
<|MERGE_RESOLUTION|>--- conflicted
+++ resolved
@@ -118,11 +118,7 @@
             "bitlinear",
             "bitlinear_1p58",
             "bitlinear_optimized",
-<<<<<<< HEAD
             "kan",
-=======
-            "KAN",
->>>>>>> 0b719707
         ],
     )
 
