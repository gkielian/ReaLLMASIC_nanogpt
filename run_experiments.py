--- conflicted
+++ resolved
@@ -98,12 +98,7 @@
 
     return f"{prefix}{config_basename}-{'-'.join(config_items)}"
 
-<<<<<<< HEAD
 def run_command(config, config_basename, output_dir, csv_ckpt_dir, prefix, value_only, best_val_loss_from, original_config):
-=======
-
-def run_command(config, config_basename, output_dir, prefix, value_only, best_val_loss_from, original_config):
->>>>>>> a8a19437
     formatted_name = format_config_name(config, config_basename, prefix, value_only, original_config)
     config['tensorboard_run_name'] = formatted_name
     config['out_dir'] = os.path.join(output_dir, f"{datetime.now().strftime('%Y%m%d_%H%M%S')}_{formatted_name}")
@@ -145,5 +140,4 @@
                         args.value_only, args.use_best_val_loss_from, original_configurations[0])
 
 if __name__ == "__main__":
-    main()
-
+    main()