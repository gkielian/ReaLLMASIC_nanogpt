# run_exploration_monitor.py
"""
Textual app to monitor hyperparameter search results from a YAML log file.
Refreshes every N seconds, showing all runs in a DataTable view.
Interactive keybindings:
  Enter - toggle sort by column
  h/l   - move column left/right
  d     - hide column
  o     - unhide all columns
  x     - hide all rows matching current cell in column
  i     - invert filter: keep only rows matching current cell in column
  O     - unhide all rows (clear row filters)
  v     - export current view to CSV
  s     - save current layout
  p     - shows help menu
  g     - graphs first two rows
  L     - graph & connect points sharing the 3rd column value
  1–9   - graph & connect points sharing merged columns 3..(2+N)
<<<<<<< HEAD
  q–y   - barcharts with labels merged (q=1, y =6)
=======
>>>>>>> fdb79528
  c     - toggle colour-map on first column (green → red)

Use `--hotkeys` to print this help and exit.
"""

import plot_view
import argparse
import csv
import json
import sys
import time
from pathlib import Path
from typing import Dict, List, Optional

import yaml
from textual import events
from textual.app import App, ComposeResult
from textual.containers import Container
from textual.widgets import DataTable, Footer, Header


def load_runs(log_file: Path) -> List[Dict]:
    """
    Load all YAML documents from the given log file into a list.
    """
    docs: List[Dict] = []
    if not log_file.exists():
        return docs
    with log_file.open() as f:
        for doc in yaml.safe_load_all(f):
            if doc:
                docs.append(doc)
    return docs


HOTKEYS_TEXT = (
    "Enter: toggle sort by column\n"
    "h/l: move column left/right\n"
    "d: hide column\n"
    "o: unhide all columns\n"
    "x: hide rows matching value\n"
    "i: keep only rows matching value\n"
    "O: clear all row filters\n"
    "e: export CSV\n"
    "s: save layout (columns, hidden-cols, filters)\n"
    "g: graph first two columns (matplotlib)\n"
    "g: graph first two columns (opens a Plotly window)\n"
    "p: shows help menu\n"
    "L: graph & connect points sharing the 3rd column value\n"
    "1–9: graph & connect points sharing merged columns 3..(2+N)\n"
    "c: toggle colour-map on first column (green → red)\n"
)


class MonitorApp(App):
    CSS = """
    Screen { align: center middle; }
    Container { height: 1fr; }
    DataTable#table {
        height: 1fr;
        width: 1fr;
        overflow-x: auto;
        overflow-y: auto;
    }
    """

    def __init__(self, log_file: Path, interval: float) -> None:
        super().__init__()
        self.log_file = log_file
        self.interval = interval
        # Use JSON config file with same base name as YAML log file
        self.config_file = log_file.parent / f"{log_file.name}_monitor.json"
        self.param_keys: List[str] = []
        self.columns: List[str] = []
        self.all_columns: List[str] = []
        self.hidden_cols: set[str] = set()
        self.sort_column: Optional[int] = None
        self.sort_reverse: bool = False
        self.table: Optional[DataTable] = None
        self.original_entries: List[Dict] = []  # Unfiltered data
        self.current_entries: List[Dict] = []  # View data with filters
        self.row_filters: List[tuple] = []     # (col, op, val) triples
        self.colour_first: bool = False        # toggled with “c”

    def compose(self) -> ComposeResult:
        yield Header(show_clock=True)
        yield Container(
            DataTable(id="table", zebra_stripes=True),
        )
        yield Footer()

    def on_mount(self) -> None:
        self.table = self.query_one(DataTable)
        # Load YAML runs
        self.original_entries = load_runs(self.log_file)
        self.current_entries = list(self.original_entries)
        # Determine parameter keys across all runs
        keys = set()
        for entry in self.original_entries:
            keys.update(entry.get("config", {}).keys())
        self.param_keys = sorted(keys)
        # Base columns: metrics + parameters
        base_cols = ["best_val_loss", "best_val_iter", "num_params", "peak_gpu_mb", "iter_latency_avg"] + self.param_keys
        self.all_columns = base_cols.copy()
        self.columns = base_cols.copy()
        # Load persisted layout if exists
        if self.config_file.exists():
            cfg = json.loads(self.config_file.read_text())
            self.all_columns = cfg.get("all_columns", self.all_columns)
            self.hidden_cols = set(cfg.get("hidden_cols", []))
            self.columns = [c for c in self.all_columns if c not in self.hidden_cols]
            self.sort_column = cfg.get("sort_column")
            self.sort_reverse = cfg.get("sort_reverse", False)
            # Restore saved row filters
            self.row_filters = cfg.get("row_filters", [])
            self.current_entries = list(self.original_entries)
            for col, op, val in self.row_filters:
                if op == "hide":
                    self.current_entries = [
                        e for e in self.current_entries if str(self.get_cell(e, col)) != val
                    ]
                elif op == "keep":
                    self.current_entries = [
                        e for e in self.current_entries if str(self.get_cell(e, col)) == val
                    ]
        # Build table and start refresh loop
        self.build_table()
        # Periodically invoke `refresh_table`; the DataTable mutations themselves
        # trigger a screen repaint, so no extra flag is needed.
        self.set_interval(self.interval, self.refresh_table)
        self.refresh_table()

    def build_table(self) -> None:
        """
        Clear and (re)build columns in the DataTable.
        """
        if not self.table:
            return
        self.table.clear(columns=True)
        for col in self.columns:
            self.table.add_column(col, width=max(12, len(col) + 2))

    def get_cell(self, entry: Dict, col_name: str):
        """Retrieve the value for a given column in an entry."""
        if col_name in ("best_val_loss", "best_val_iter", "num_params", "peak_gpu_mb", "iter_latency_avg"):
            return entry.get(col_name)
        return entry.get("config", {}).get(col_name)

    def apply_bubble_sort(self) -> None:
        """Perform stable bubble sort on current_entries by sort_column."""
        col = self.columns[self.sort_column]
        n = len(self.current_entries)
        for i in range(n):
            for j in range(n - i - 1):
                a = self.get_cell(self.current_entries[j], col)
                b = self.get_cell(self.current_entries[j + 1], col)
                cmp = self._compare_values(a, b)
                if (not self.sort_reverse and cmp > 0) or (self.sort_reverse and cmp < 0):
                    self.current_entries[j], self.current_entries[j + 1] = (
                        self.current_entries[j + 1],
                        self.current_entries[j],
                    )

    @staticmethod
    def _compare_values(a, b) -> int:
        """
        Compare *a* and *b* so that **None is always treated as the lowest-priority
        value**, i.e. it is pushed to the bottom of the table no matter the
        sort direction.

        Returns:
            -1 if a < b, 0 if a == b, 1 if a > b (w.r.t. this custom order).
        """
        if a is None and b is None:
            return 0
        if a is None:
            return 1          # a goes after b
        if b is None:
            return -1         # a goes before b
        try:
            if a < b:
                return -1
            if a > b:
                return 1
            return 0
        except TypeError:
            # Fall back to string comparison when types are incomparable (e.g., int vs str)
            sa, sb = str(a), str(b)
            if sa < sb:
                return -1
            if sa > sb:
                return 1
            return 0


    def refresh_table(self, new_cursor: Optional[int] = None) -> None:
        """Reload data, apply sorting, and repopulate the DataTable."""
        if not self.table:
            return
        # Always reload the YAML log file so new runs appear
        new_original = load_runs(self.log_file)
        if new_original != self.original_entries:
            self.original_entries = new_original

        # Re-apply any active row filters
        base_entries = list(self.original_entries)
        for col, op, val in self.row_filters:
            if op == "hide":
                base_entries = [e for e in base_entries if str(self.get_cell(e, col)) != val]
            elif op == "keep":
                base_entries = [e for e in base_entries if str(self.get_cell(e, col)) == val]
        self.current_entries = base_entries
        # Apply sort
        if self.sort_column is not None:
            self.apply_bubble_sort()
        # Save cursor position
        old = self.table.cursor_coordinate
        ri = old.row if old else 0
        ci = new_cursor if new_cursor is not None else (old.column if old else 0)

        # ── pre-compute colour-map for first column if enabled ─────────────
        colour_map: List[str | None] = []
        if self.colour_first and self.current_entries and self.columns:
            first_col = self.columns[0]
            numeric_vals = [
                self.get_cell(e, first_col)
                for e in self.current_entries
                if isinstance(self.get_cell(e, first_col), (int, float))
            ]
            if numeric_vals:
                lo, hi = min(numeric_vals), max(numeric_vals)
                if hi == lo:                      # avoid ÷0
                    hi += 1e-9
                rng = hi - lo
                for e in self.current_entries:
                    v = self.get_cell(e, first_col)
                    if isinstance(v, (int, float)):
                        t = (v - lo) / rng          # 0→green, 1→red
                        r = int(255 * t)
                        g = int(255 * (1 - t))
                        colour_map.append(f"#{r:02x}{g:02x}00")
                    else:
                        colour_map.append(None)
            else:
                colour_map = [None] * len(self.current_entries)
        else:
            colour_map = [None] * len(self.current_entries)

        # Rebuild columns and rows
        self.build_table()
        for row_idx, entry in enumerate(self.current_entries):
            row: List[str] = []
            for col in self.columns:
                val = self.get_cell(entry, col)
                if col == "best_val_loss" and val is not None:
                    row.append(f"{val:.6f}")
                else:
                    row.append(str(val))
            # apply colour markup to first cell if requested
            if colour_map[row_idx]:
                row[0] = f"[{colour_map[row_idx]}]{row[0]}[/]"
            self.table.add_row(*row)
        # Restore cursor
        maxr, maxc = len(self.current_entries) - 1, len(self.columns) - 1
        self.table.cursor_coordinate = (min(max(ri, 0), maxr), min(max(ci, 0), maxc))

    def _msg(self, text: str, timeout: float = 2.0) -> None:
        """
        Show a transient 2-second notification at the bottom-right.
        Works on Textual ≥0.32; falls back to a console bell if unavailable.
        """
        try:
            # Textual's builtin notifier (dismisses automatically)
            self.notify(text, timeout=timeout)
        except AttributeError:
            # Older Textual: just beep so the user at least gets feedback
            self.bell()

    async def on_key(self, event: events.Key) -> None:
        """Handle key presses for table interactions and config saving."""
        if not self.table:
            return
        coord = self.table.cursor_coordinate
        if not coord:
            return
        r, c = coord.row, coord.column
        key = event.key
        if key == "e":
            # Export CSV
            fname = f"{self.log_file.stem}_export_{int(time.time())}.csv"
            with open(fname, "w", newline="") as f:
                w = csv.writer(f)
                w.writerow(self.columns)
                for entry in self.current_entries:
                    row: List[str] = []
                    for col in self.columns:
                        val = self.get_cell(entry, col)
                        if col == "best_val_loss" and val is not None:
                            row.append(f"{val:.6f}")
                        else:
                            row.append(str(val))
                    w.writerow(row)
            self.bell()
            self._msg(f"Exported view → {fname}")
        elif key == "s":
            # Save layout to JSON with same base name
            cfg = {
                "all_columns": self.all_columns,
                "hidden_cols": list(self.hidden_cols),
                "sort_column": self.sort_column,
                "sort_reverse": self.sort_reverse,
                "row_filters": getattr(self, "row_filters", []),
            }
            self.config_file.write_text(json.dumps(cfg, indent=2))
            self.bell()
            self._msg("Layout saved")
        elif key == "enter":
            # Toggle sort
            if self.sort_column == c:
                self.sort_column, self.sort_reverse = None, False
            else:
                self.sort_column, self.sort_reverse = c, False
            self.refresh_table(new_cursor=c)

            # User message
            col_name = self.columns[c]
            if self.sort_column is None:
                self._msg("Sorting cleared")
            else:
                self._msg(f"Sorted by “{col_name}”")
        elif key in ("h", "l"):
            # Move column
            t = c - 1 if key == "h" else c + 1
            if 0 <= t < len(self.columns):
                n1, n2 = self.columns[c], self.columns[t]
                i1, i2 = self.all_columns.index(n1), self.all_columns.index(n2)
                self.all_columns[i1], self.all_columns[i2] = (
                    self.all_columns[i2],
                    self.all_columns[i1],
                )
                self.columns = [
                    col for col in self.all_columns if col not in self.hidden_cols
                ]
                self.refresh_table(new_cursor=t)
        elif key == "d":
            # Hide column
            col = self.columns[c]
            self.hidden_cols.add(col)
            self.columns = [
                col for col in self.all_columns if col not in self.hidden_cols
            ]
            self.refresh_table(new_cursor=c)
        elif key == "o":
            # Unhide all columns
            self.hidden_cols.clear()
            self.columns = self.all_columns.copy()
            self.refresh_table(new_cursor=c)
        elif key == "x":
            # Hide matching rows
            col = self.columns[c]
            val = str(self.get_cell(self.current_entries[r], col))
            self.current_entries = [
                e for e in self.current_entries if str(self.get_cell(e, col)) != val
            ]
            self.row_filters = self.row_filters + [(col, "hide", val)]
            self.refresh_table(new_cursor=r)
        elif key == "i":
            # Inverse filter (keep only matching)
            col = self.columns[c]
            val = str(self.get_cell(self.current_entries[r], col))
            self.current_entries = [
                e for e in self.current_entries if str(self.get_cell(e, col)) == val
            ]
            self.row_filters = self.row_filters + [(col, "keep", val)]
            self.refresh_table(new_cursor=0)
        elif key == "O":
            # Reset row filters
            self.current_entries, self.row_filters = list(self.original_entries), []
            self.refresh_table(new_cursor=0)
        elif key == "p":
            self._msg(HOTKEYS_TEXT, timeout=10.0)
        elif key == "g":
            # ── Graph using first two visible columns: col[0] ⇒ Y, col[1] ⇒ X ──
            try:
                if len(self.columns) < 2:
                    raise ValueError("Need at least two visible columns to graph")
                y_col, x_col = self.columns[0], self.columns[1]
                plot_view.plot_rows(self.current_entries, x=x_col, y=y_col)
                self._msg(f"Plotted {y_col} vs {x_col}", timeout=3)
            except Exception as exc:
                self._msg(f"Graph error: {exc}", timeout=4)
        elif key == "L":
            try:
                if len(self.columns) < 3:
                    raise ValueError("Need at least three visible columns for 'L'")
                y_col, x_col, grp_col = self.columns[0], self.columns[1], self.columns[2]
                plot_view.plot_rows(
                    self.current_entries, x=x_col, y=y_col, connect_by=grp_col
                )
                self._msg(f"Plotted {y_col} vs {x_col} grouped by {grp_col}", timeout=3)
            except Exception as exc:
                self._msg(f"Graph error: {exc}", timeout=4)
        elif key == "c":
            self.colour_first = not self.colour_first
            state = "enabled" if self.colour_first else "disabled"
            self.refresh_table()
            self._msg(f"First-column colour-map {state}")
        elif key.isdigit() and key != "0":  # keys '1'–'9'
            n = int(key)
            try:
                needed = 2 + n          # 0-based → need at least 2+n columns
                if len(self.columns) < needed:
                    raise ValueError(
                        f"Need at least {needed} visible columns for '{key}'"
                    )
                y_col, x_col = self.columns[0], self.columns[1]
                merge_cols   = self.columns[2 : 2 + n]

                merged_rows = []
                for e in self.current_entries:
                    parts = [str(self.get_cell(e, col)) for col in merge_cols]
                    merge_key = "-".join(parts)
                    merged_rows.append({**e, "__merge__": merge_key})

                plot_view.plot_rows(
                    merged_rows,
                    x=x_col,
                    y=y_col,
                    connect_by="__merge__",
                    connect_label="-".join(merge_cols),   # NEW
                )
                self._msg(
                    f"Plotted {y_col} vs {x_col} grouped by {'-'.join(merge_cols)}",
                    timeout=3,
                )
            except Exception as exc:
                self._msg(f"Graph error: {exc}", timeout=4)
<<<<<<< HEAD

        shift_map = {
            "q": 1,
            "w": 2,
            "e": 3,
            "r": 4,
            "t": 5,
            "y": 6,
        }
        if key in shift_map:
            n = shift_map[key]
            try:
                needed = 1 + n             # leftmost + n label columns
                if len(self.columns) < needed:
                    raise ValueError(f"Need at least {needed} visible columns")

                y_col = self.columns[0]
                lbl_cols = self.columns[1 : 1 + n]

                plot_view.plot_bars(
                    self.current_entries,
                    y=y_col,
                    label_cols=lbl_cols,
                )
                self._msg(
                    f"Bar-chart of {y_col} by {'-'.join(lbl_cols)}",
                    timeout=3,
                )
            except Exception as exc:
                self._msg(f"Graph error: {exc}", timeout=4)
=======
>>>>>>> fdb79528




def main() -> None:
    parser = argparse.ArgumentParser(
        description="Monitor hyperparameter search results (Textual TUI)."
    )
    parser.add_argument("log_file", type=Path, help="Path to YAML log file")
    parser.add_argument(
        "--interval", type=float, default=5.0, help="Refresh interval seconds"
    )
    parser.add_argument(
        "--hotkeys", action="store_true", help="Print available hotkeys and exit"
    )
    args = parser.parse_args()

    if args.hotkeys:
        print(HOTKEYS_TEXT)
        sys.exit(0)

    app = MonitorApp(args.log_file, args.interval)
    app.run()


if __name__ == "__main__":
    main()
<|MERGE_RESOLUTION|>--- conflicted
+++ resolved
@@ -16,10 +16,7 @@
   g     - graphs first two rows
   L     - graph & connect points sharing the 3rd column value
   1–9   - graph & connect points sharing merged columns 3..(2+N)
-<<<<<<< HEAD
   q–y   - barcharts with labels merged (q=1, y =6)
-=======
->>>>>>> fdb79528
   c     - toggle colour-map on first column (green → red)
 
 Use `--hotkeys` to print this help and exit.
@@ -457,7 +454,6 @@
                 )
             except Exception as exc:
                 self._msg(f"Graph error: {exc}", timeout=4)
-<<<<<<< HEAD
 
         shift_map = {
             "q": 1,
@@ -488,9 +484,6 @@
                 )
             except Exception as exc:
                 self._msg(f"Graph error: {exc}", timeout=4)
-=======
->>>>>>> fdb79528
-
 
 
 
