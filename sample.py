--- conflicted
+++ resolved
@@ -44,19 +44,16 @@
     parser.add_argument('--token_boundary', type=str, default=None, help="optional separator between emitted tokens")
     parser.add_argument('--print_model_info', default=True, action=argparse.BooleanOptionalAction, help="print info about model before infernece")
 
-<<<<<<< HEAD
     # Steering Vector Related
     parser.add_argument('--save_avg_vector', type=str, default=None, help="Path to save the average vector of the start text to an .npy file")
     parser.add_argument('--apply_vector_file1', type=str, default=None, help="First .npy file to load the vector for subtraction")
     parser.add_argument('--apply_vector_file2', type=str, default=None, help="Second .npy file to load the vector for subtraction")
     parser.add_argument('--steering_vector_scaling_factor', type=float, default=1.0, help="Scaling factor to apply after subtracting vectors")
     parser.add_argument('--apply_to_layer_idx', type=int, default=None, help="Layer index at which to apply the resulting vector")
-=======
+
     parser.add_argument("--eval_only", action=argparse.BooleanOptionalAction, help="Enable evaluation only mode to calculate and print validation loss")
     parser.add_argument("--eval_iters", type=int, default=250, help="iterations for evaluation")
     parser.add_argument("--eval_dataset", type=str, default=None, help="dataset for evaluation")
->>>>>>> 1738f96c
-
 
     return parser.parse_args()
 
@@ -81,7 +78,6 @@
     plt.title(f"Step {step}: Top-k Token Probabilities")
     last_tokens = decode(idx[0, -last_k_tokens:].tolist())
     plt.xlabel(f"Last {last_k_tokens} Tokens: {last_tokens}")
-<<<<<<< HEAD
 
     timestamp = datetime.now().strftime("%Y%m%d_%H%M%S")
     out_path = os.path.join(out_dir, f"{timestamp}_step{step}.png")
@@ -118,6 +114,32 @@
 
     with open(f"{out_file}.pkl", 'wb') as f:
         pickle.dump(to_save, f)
+
+def load_validation_data(block_size, eval_dataset):
+    # Load validation data similar to how train data is handled
+    val_path = os.path.join('data', eval_dataset, 'val.bin')
+    assert os.path.exists(val_path), f"Validation data file {val_path} not found."
+    # Assuming validation data is similar in format to train data
+    val_data = np.memmap(val_path, dtype=np.uint16, mode='r')
+    return val_data
+
+def get_batch(data, block_size, device):
+    # Create a random batch from the dataset
+    ix = torch.randint(len(data) - block_size, (1,))
+    x = torch.stack([torch.from_numpy((data[i:i + block_size]).astype(np.int64)) for i in ix])
+    y = torch.stack([torch.from_numpy((data[i + 1:i + 1 + block_size]).astype(np.int64)) for i in ix])
+    return x.to(device), y.to(device)
+
+def calculate_validation_loss(model, val_data, block_size, eval_iters, device, dtype):
+    model.eval()
+    losses = []
+    with torch.no_grad():
+        for _ in range(eval_iters):
+            X, Y = get_batch(val_data,  block_size, device)
+            with torch.amp.autocast(device_type=device, dtype=dtype):
+                logits, loss = model(X, Y)
+            losses.append(loss.item())
+    return np.mean(losses)
 
 def main():
     args = parse_args()
@@ -230,6 +252,19 @@
         print_model_blocks(model)
         print_module_structure(model)
 
+    if args.eval_only:
+        print("Running in eval_only mode...")
+        # Load the validation dataset
+        print(model.config.block_size)
+        val_data = load_validation_data(model.config.block_size,
+                                        args.eval_dataset)
+        # Calculate validation loss
+        val_loss = calculate_validation_loss(model, val_data,
+                                             model.config.block_size,
+                                             args.eval_iters, args.device, ptdtype)
+        print(f"Validation Loss: {val_loss:.4f}")
+        return
+
     if args.compile:
         model = torch.compile(model)
 
@@ -286,228 +321,11 @@
 
                     output_line = decode(x[0].tolist()).replace(separator_token, " ") if separator_token else decode(x[0].tolist())
                     print(f"Scaling factor: {args.steering_vector_scaling_factor}")
-=======
-
-    timestamp = datetime.now().strftime("%Y%m%d_%H%M%S")
-    out_path = os.path.join(out_dir, f"{timestamp}_step{step}.png")
-    os.makedirs(out_dir, exist_ok=True)
-    plt.savefig(out_path)
-    plt.close()
-
-
-def interactive_generation(model, start_ids, device, max_new_tokens, temperature, top_k, stop_string, decode, encode):
-    x = torch.tensor(start_ids, dtype=torch.long, device=device)[None, ...]
-    while True:
-        x, generated_text = model.generate_with_stop(x, max_new_tokens, stop_string, decode, temperature, top_k)
-        print("[bold green]" + generated_text)
-
-        user_input = input("User input (or 'exit' to quit): ")
-        if user_input.lower() == 'exit':
-            break
-
-        # Append the user input directly after the stop string
-        x = torch.cat((x, torch.tensor(encode(user_input), dtype=torch.long, device=device)[None, ...]), dim=1)
-
-
-def save_args(args, out_dir):
-    with open(os.path.join(out_dir, 'args.json'), 'w') as f:
-        json.dump(vars(args), f, indent=4)
-
-
-#TODO: Rename to reflect general purpose
-def save_quantized_data(state_dict, out_file):
-    to_save = OrderedDict()
-    for k, v in list(state_dict.items()):
-        # if "mlp_act" in k or "attn_act" in k or k.endswith("quantized_bias") or k.endswith("bias_norm") or k.endswith("zero_point") or k.endswith("quantized_weight") or k.endswith("weight_norm"):
-        to_save[k] = v.cpu().numpy()
-
-    with open(f"{out_file}.pkl", 'wb') as f:
-        pickle.dump(to_save, f)
-
-def load_validation_data(block_size, eval_dataset):
-    # Load validation data similar to how train data is handled
-    val_path = os.path.join('data', eval_dataset, 'val.bin')
-    assert os.path.exists(val_path), f"Validation data file {val_path} not found."
-    # Assuming validation data is similar in format to train data
-    val_data = np.memmap(val_path, dtype=np.uint16, mode='r')
-    return val_data
-
-def get_batch(data, block_size, device):
-    # Create a random batch from the dataset
-    ix = torch.randint(len(data) - block_size, (1,))
-    x = torch.stack([torch.from_numpy((data[i:i + block_size]).astype(np.int64)) for i in ix])
-    y = torch.stack([torch.from_numpy((data[i + 1:i + 1 + block_size]).astype(np.int64)) for i in ix])
-    return x.to(device), y.to(device)
-
-def calculate_validation_loss(model, val_data, block_size, eval_iters, device, dtype):
-    model.eval()
-    losses = []
-    with torch.no_grad():
-        for _ in range(eval_iters):
-            X, Y = get_batch(val_data,  block_size, device)
-            with torch.amp.autocast(device_type=device, dtype=dtype):
-                logits, loss = model(X, Y)
-            losses.append(loss.item())
-    return np.mean(losses)
-
-def main():
-    args = parse_args()
-
-    torch.manual_seed(args.seed)
-    torch.cuda.manual_seed(args.seed)
-    torch.backends.cuda.matmul.allow_tf32 = True
-    torch.backends.cudnn.allow_tf32 = True
-    device_type = 'cuda' if 'cuda' in args.device else 'cpu'
-    ptdtype = {'bfloat16': torch.bfloat16, 'float16': torch.float16, 'float32': torch.float32}[args.dtype]
-    ctx = nullcontext() if device_type == 'cpu' else torch.amp.autocast(device_type=device_type, dtype=ptdtype)
-
-    timestamp = datetime.now().strftime("%Y%m%d_%H%M%S")
-    out_dir = os.path.join(args.out_dir, timestamp)
-    os.makedirs(out_dir, exist_ok=True)
-    save_args(args, out_dir)
-
-    if args.init_from == 'resume':
-        ckpt_path = os.path.join(args.out_dir, 'ckpt.pt')
-        checkpoint = torch.load(ckpt_path, map_location=args.device)
-        checkpoint['model_args']['dropout'] = 0.0
-        gptconf = GPTConfig(**checkpoint['model_args'])
-        model = GPT(gptconf)
-        state_dict = checkpoint['model']
-        unwanted_prefix = '_orig_mod.'
-        for k, v in list(state_dict.items()):
-            if k.startswith(unwanted_prefix):
-                state_dict[k[len(unwanted_prefix):]] = state_dict.pop(k)
-
-        if args.quantization_data_file:
-            save_quantized_data(state_dict, args.quantization_data_file)
-
-        model.load_state_dict(state_dict, strict=False)
-    else:
-        # need to create a completely "default" GPTConfig and overwrite using model_variations
-        gptconf = GPTConfig()
-        variation_dict = model_variation_dictionary[args.init_from]
-        for k in variation_dict:
-            gptconf[k] = variation_dict[k]
-        model = GPT.from_pretrained(gptconf, model_type=args.init_from)
-
-    model.eval()
-    model.to(args.device)
-
-    # Inference with different block size (note: for this one cannot use abs pos embeddings)
-    if args.block_size:
-        model.update_block_size(args.block_size)
-
-    # Print the model summary
-    if args.print_model_info:
-        print_summary(model)
-        print_model_blocks(model)
-        print_module_structure(model)
-
-    if args.eval_only:
-        print("Running in eval_only mode...")
-        # Load the validation dataset
-        print(model.config.block_size)
-        val_data = load_validation_data(model.config.block_size,
-                                        args.eval_dataset)
-        # Calculate validation loss
-        val_loss = calculate_validation_loss(model, val_data,
-                                             model.config.block_size,
-                                             args.eval_iters, args.device, ptdtype)
-        print(f"Validation Loss: {val_loss:.4f}")
-        return
-
-    if args.compile:
-        model = torch.compile(model)
-
-
-    # Inference with different number of angles
-    if args.sym_rot_num_angles:
-        model.update_num_angles(args.sym_rot_num_angles)
-
-    # Inference with different Rope Length
-    if args.rope_length:
-        model.update_rope_length(args.rope_length)
-
-    load_meta = False
-    meta_path = None
-    separator_token = None
-    if args.init_from == 'resume' and 'config' in checkpoint and 'dataset' in checkpoint['config']:
-
-        meta_paths = [
-                os.path.join(args.out_dir, 'meta.pkl'),
-                os.path.join('data', checkpoint['config']['dataset'], 'meta.pkl')
-                ]
-
-        load_meta = False
-        for meta_path in meta_paths:
-            if os.path.exists(meta_path):
-                load_meta = True
-                break
-
-    if load_meta:
-        print(f"Loading meta from {meta_path}...")
-        with open(meta_path, 'rb') as f:
-            meta = pickle.load(f)
-        if 'tokenizer' in meta and meta['tokenizer'] == 'tiktoken':
-            enc = tiktoken.get_encoding(meta['tiktoken_encoding'])
-            print(f"using tiktoken encoding {meta['tiktoken_encoding']}")
-            encode = lambda s: enc.encode(s, allowed_special={""})
-            decode = lambda l: enc.decode(l)
-        elif 'tokenizer' in meta and meta['tokenizer'] == 'sentencepiece':
-            separator_token = "▁"
-            stoi, itos = meta['stoi'], meta['itos']
-            encode = lambda s: [stoi[c] for c in s]
-            decode = lambda l: ''.join([itos[i] for i in l])
-        elif args.token_boundary:
-            stoi, itos = meta['stoi'], meta['itos']
-            encode = lambda s: [stoi[c] for c in s]
-            decode = lambda l: args.token_boundary.join([itos[i] for i in l])
-        else:
-            stoi, itos = meta['stoi'], meta['itos']
-            encode = lambda s: [stoi[c] for c in s]
-            decode = lambda l: ''.join([itos[i] for i in l])
-
-    if args.start.startswith('FILE:'):
-        with open(args.start[5:], 'r', encoding='utf-8') as f:
-            args.start = f.read()
-    start_ids = encode(args.start)
-
-    if args.interactive:
-        interactive_generation(model, start_ids, args.device, args.max_new_tokens, args.temperature, args.top_k, args.stop_string, decode, encode)
-    else:
-        x = torch.tensor(start_ids, dtype=torch.long, device=args.device)[None, ...]
-
-        # run generation
-        with torch.no_grad():
-            with ctx:
-                for k in range(args.num_samples):
-                    block_size = args.block_size if args.block_size else model.config.block_size
-                    for step in range(args.max_new_tokens):
-                        idx_cond = x if x.size(1) <= block_size else x[:, -block_size:]
-                        logits, _ = model(idx_cond)
-                        logits = logits[:, -1, :] / args.temperature
-                        if args.top_k is not None:
-                            v, _ = torch.topk(logits, min(args.top_k, logits.size(-1)))
-                            logits[logits < v[:, [-1]]] = -float('Inf')
-                        probs = F.softmax(logits, dim=-1)
-                        idx_next = torch.multinomial(probs, num_samples=1)
-                        x = torch.cat((x, idx_next), dim=1)
-
-                        if args.show_heatmaps:
-                            selected_token = decode([idx_next[0].item()])
-                            save_chart(probs, x, decode, step, out_dir, args.last_k_tokens, args.chart_type, selected_token)
-
-                    output_line = decode(x[0].tolist()).replace(separator_token, " ") if separator_token else decode(x[0].tolist())
->>>>>>> 1738f96c
                     print("[bold green]" + output_line)
                     print('---------------')
                     if args.sample_file:
                         with open(args.sample_file, "w") as file:
                             file.write(output_line)
-<<<<<<< HEAD
-=======
-
->>>>>>> 1738f96c
 
 if __name__ == "__main__":
     main()
