--- conflicted
+++ resolved
@@ -30,17 +30,14 @@
     learn_mlp_x_offset: [true]
     learn_mlp_y_offset: [true]
 
-<<<<<<< HEAD
 # pfla
 pfla_num_points: 20
 pfla_left_bound: -5.0
 pfla_right_bound: 5.0
 
-=======
 # Position embeddings
 use_rotary_embeddings: [true]
 use_abs_pos_embeddings: [false]
->>>>>>> 7c94308a
 
 # base hyperparameters (defaults)
 block_size: [512]
@@ -48,10 +45,6 @@
 n_head: [12]
 n_embd: [768]
 bias: [false]
-
-# pos embeddings
-use_rotary_embeddings: [true]
-use_abs_pos_embeddings: [false]
 
 # training configuration
 dataset: "minipile"
